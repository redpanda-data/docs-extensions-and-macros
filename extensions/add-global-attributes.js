--- conflicted
+++ resolved
@@ -55,11 +55,7 @@
         for (const component of contentAggregate) {
           if (component.name === 'shared') {
             sharedComponentFound = true;
-<<<<<<< HEAD
-            const attributeFiles = component.files.filter(file => (file.path.startsWith(ATTRIBUTES_PATH) && file.path.endsWith('.yml')));
-=======
-            const attributeFiles = component.files.filter(file => file.path.startsWith(ATTRIBUTES_PATH) && (file.path.endsWith('.yml') || file.path.endsWith('.yaml'));
->>>>>>> f46891d5
+            const attributeFiles = component.files.filter(file => (file.path.startsWith(ATTRIBUTES_PATH) && (file.path.endsWith('.yml') || file.path.endsWith('.yaml'))));
 
             if (!attributeFiles.length) {
               logger.warn(`No YAML attributes files found in 'shared' component in ${ATTRIBUTES_PATH}.`);
