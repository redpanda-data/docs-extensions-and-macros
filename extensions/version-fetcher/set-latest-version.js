'use strict';

module.exports.register = function ({ config }) {
  const GetLatestRedpandaVersion = require('./get-latest-redpanda-version');
  const GetLatestConsoleVersion = require('./get-latest-console-version');
  const GetLatestOperatorVersion = require('./fetch-latest-docker-tag');
  const GetLatestHelmChartVersion = require('./get-latest-redpanda-helm-version');
  const GetLatestConnectVersion = require('./get-latest-connect');
  const logger = this.getLogger('set-latest-version-extension');

  if (!process.env.REDPANDA_GITHUB_TOKEN) {
    logger.warn('REDPANDA_GITHUB_TOKEN environment variable not set. Attempting unauthenticated request.');
  }

  this.on('contentClassified', async ({ contentCatalog }) => {
    const { Octokit } = await import("@octokit/rest");
    const { retry } = await import("@octokit/plugin-retry");
    const semver = await import("semver");
    const OctokitWithRetries = Octokit.plugin(retry);

    const owner = 'redpanda-data';
    const githubOptions = {
      userAgent: 'Redpanda Docs',
      baseUrl: 'https://api.github.com',
      auth: process.env.REDPANDA_GITHUB_TOKEN || undefined,
    };
    const github = new OctokitWithRetries(githubOptions);
    const dockerNamespace = 'redpandadata'

    try {
      const [
        latestRedpandaResult,
        latestConsoleResult,
        latestOperatorResult,
        latestHelmChartResult,
        latestConnectResult,
      ] = await Promise.allSettled([
        GetLatestRedpandaVersion(github, owner, 'redpanda'),
        GetLatestConsoleVersion(github, owner, 'console'),
        GetLatestOperatorVersion(dockerNamespace, 'redpanda-operator'),
        GetLatestHelmChartVersion(github, owner, 'helm-charts', 'charts/redpanda/Chart.yaml'),
        GetLatestConnectVersion(github, owner, 'connect'),
      ]);

      const latestVersions = {
        redpanda: latestRedpandaResult.status === 'fulfilled' ? latestRedpandaResult.value : {},
        console: latestConsoleResult.status === 'fulfilled' ? latestConsoleResult.value : undefined,
        operator: latestOperatorResult.status === 'fulfilled' ? latestOperatorResult.value : undefined,
        helmChart: latestHelmChartResult.status === 'fulfilled' ? latestHelmChartResult.value : undefined,
        connect: latestConnectResult.status === 'fulfilled' ? latestConnectResult.value : undefined,
      };

      console.log(latestVersions)

      const components = await contentCatalog.getComponents();
      components.forEach(component => {
        const prerelease = component.latestPrerelease;

        component.versions.forEach(({ name, version, asciidoc }) => {
          if (prerelease?.version === version) {
            asciidoc.attributes['page-component-version-is-prerelease'] = 'true';
          }

          // Set operator and helm chart attributes via helper function
          updateAttributes(asciidoc, [
<<<<<<< HEAD
            { condition: latestVersions.operator, key: 'latest-operator-version', value: latestVersions.operator?.latestStableRelease },
=======
            { condition: latestVersions.operator, key: 'latest-operator-version', value: latestVersions.operator },
>>>>>>> 475c3c4e
            { condition: latestVersions.helmChart, key: 'latest-redpanda-helm-chart-version', value: latestVersions.helmChart }
          ]);

          // Set attributes for console and connect versions
          [
            { condition: latestVersions.console, baseName: 'latest-console', value: latestVersions.console?.latestStableRelease },
            { condition: latestVersions.connect, baseName: 'latest-connect', value: latestVersions.connect }
          ].forEach(mapping => {
            if (mapping.condition && mapping.value) {
              setVersionAndTagAttributes(asciidoc, mapping.baseName, mapping.value, name, version);
            }
          });

          // Special handling for Redpanda RC versions if in beta
          if (latestVersions.redpanda?.latestRcRelease?.version) {
            setVersionAndTagAttributes(asciidoc, 'redpanda-beta', latestVersions.redpanda.latestRcRelease.version, name, version);
<<<<<<< HEAD
=======
            setVersionAndTagAttributes(asciidoc, 'console-beta', latestVersions.console.latestBetaRelease, name, version);
>>>>>>> 475c3c4e
            asciidoc.attributes['redpanda-beta-commit'] = latestVersions.redpanda.latestRcRelease.commitHash;
          }
          if (latestVersions.console?.latestBetaRelease) {
            setVersionAndTagAttributes(asciidoc, 'console-beta', latestVersions.console.latestBetaRelease, name, version);
          }
          if (latestVersions.operator?.latestBetaRelease) {
            setVersionAndTagAttributes(asciidoc, 'operator-beta', latestVersions.operator.latestBetaRelease, name, version);
          }
        });

        if (!component.latest.asciidoc) component.latest.asciidoc = { attributes: {} };

        // For Redpanda GA version, set both latest-redpanda-version and latest-redpanda-tag if available
        if (semver.valid(latestVersions.redpanda?.latestRedpandaRelease?.version)) {
          const currentVersion = component.latest.asciidoc.attributes['full-version'] || '0.0.0';
          if (semver.gt(latestVersions.redpanda.latestRedpandaRelease.version, currentVersion)) {
            // Required for backwards compatibility. Some docs still use full-version
            component.latest.asciidoc.attributes['full-version'] = sanitizeVersion(latestVersions.redpanda.latestRedpandaRelease.version);
            setVersionAndTagAttributes(component.latest.asciidoc, 'latest-redpanda', latestVersions.redpanda.latestRedpandaRelease.version, component.latest.name, component.latest.version);
            component.latest.asciidoc.attributes['latest-release-commit'] = latestVersions.redpanda.latestRedpandaRelease.commitHash;
          }
        }
      });

      logger.info('Updated Redpanda documentation versions successfully.');
      logger.info(`Latest Redpanda version: ${latestVersions.redpanda.latestRedpandaRelease.version}`);
      if (latestVersions.redpanda.latestRCRelease) logger.info(`Latest Redpanda beta version: ${latestVersions.redpanda.latestRCRelease.version}`);
      logger.info(`Latest Connect version: ${latestVersions.connect}`);
      logger.info(`Latest Console version: ${latestVersions.console.latestStableRelease}`);
      if (latestVersions.console.latestBetaRelease) logger.info(`Latest Console beta version: ${latestVersions.console.latestBetaRelease}`);
      logger.info(`Latest Redpanda Helm chart version: ${latestVersions.helmChart}`);
      logger.info(`Latest Operator version: ${latestVersions.operator}`);
    } catch (error) {
      logger.error(`Error updating versions: ${error}`);
    }
  });

  // Helper function to set both latest-*version and latest-*tag attributes
  function setVersionAndTagAttributes(asciidoc, baseName, versionData, name = '', version = '') {
    if (versionData) {
      const versionWithoutPrefix = sanitizeVersion(versionData);
      asciidoc.attributes[`${baseName}-version`] = versionWithoutPrefix; // Without "v" prefix
      asciidoc.attributes[`${baseName}-tag`] = `${versionData}`;

      if (name && version) {
        logger.debug(`Set ${baseName}-version to ${versionWithoutPrefix} and ${baseName}-tag to ${versionData} in ${name} ${version}`);
      } else {
        logger.debug(`Updated ${baseName}-version to ${versionWithoutPrefix} and ${baseName}-tag to ${versionData}`);
      }
    }
  }

  // Helper function to sanitize version by removing "v" prefix
  function sanitizeVersion(version) {
    return version.replace(/^v/, '');
  }

  // Helper function to update multiple attributes based on a list of mappings
  function updateAttributes(asciidoc, mappings) {
    mappings.forEach(({ condition, key, value }) => {
      if (condition) {
        asciidoc.attributes[key] = value;
      }
    });
  }
};<|MERGE_RESOLUTION|>--- conflicted
+++ resolved
@@ -63,11 +63,7 @@
 
           // Set operator and helm chart attributes via helper function
           updateAttributes(asciidoc, [
-<<<<<<< HEAD
             { condition: latestVersions.operator, key: 'latest-operator-version', value: latestVersions.operator?.latestStableRelease },
-=======
-            { condition: latestVersions.operator, key: 'latest-operator-version', value: latestVersions.operator },
->>>>>>> 475c3c4e
             { condition: latestVersions.helmChart, key: 'latest-redpanda-helm-chart-version', value: latestVersions.helmChart }
           ]);
 
@@ -84,10 +80,6 @@
           // Special handling for Redpanda RC versions if in beta
           if (latestVersions.redpanda?.latestRcRelease?.version) {
             setVersionAndTagAttributes(asciidoc, 'redpanda-beta', latestVersions.redpanda.latestRcRelease.version, name, version);
-<<<<<<< HEAD
-=======
-            setVersionAndTagAttributes(asciidoc, 'console-beta', latestVersions.console.latestBetaRelease, name, version);
->>>>>>> 475c3c4e
             asciidoc.attributes['redpanda-beta-commit'] = latestVersions.redpanda.latestRcRelease.commitHash;
           }
           if (latestVersions.console?.latestBetaRelease) {
