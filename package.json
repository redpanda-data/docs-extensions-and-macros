{
  "name": "@redpanda-data/docs-extensions-and-macros",
<<<<<<< HEAD
  "version": "4.2.6",
=======
  "version": "4.3.0",
>>>>>>> 5d44bae8
  "description": "Antora extensions and macros developed for Redpanda documentation.",
  "keywords": [
    "antora",
    "extension",
    "macro",
    "documentation",
    "redpanda"
  ],
  "author": {
    "name": "Redpanda Docs Team"
  },
  "bin": {
    "doc-tools": "./bin/doc-tools.js"
  },
  "scripts": {
    "install-test-dependencies": "doc-tools install-test-dependencies",
    "get-redpanda-version": "doc-tools get-redpanda-version",
    "get-console-version": "doc-tools get-console-version",
    "build": "antora --to-dir docs --fetch local-antora-playbook.yml",
    "serve": "wds --node-resolve --open preview/test/ --watch --root-dir docs"
  },
  "contributors": [
    {
      "name": "JakeSCahill",
      "email": "jake@redpanda.com"
    }
  ],
  "exports": {
    "./asciidoc-extensions/add-line-numbers-highlights": {
      "require": "./asciidoc-extensions/add-line-numbers-highlights.js"
    },
    "./extensions/unlisted-pages": {
      "require": "./extensions/unlisted-pages.js"
    },
    "./extensions/replace-attributes-in-attachments": "./extensions/replace-attributes-in-attachments.js",
    "./extensions/archive-attachments": "./extensions/archive-attachments.js",
    "./extensions/add-pages-to-root": "./extensions/add-pages-to-root.js",
    "./extensions/collect-bloblang-samples": "./extensions/collect-bloblang-samples.js",
    "./extensions/compute-end-of-life": "./extensions/compute-end-of-life.js",
    "./extensions/generate-rp-connect-categories": "./extensions/generate-rp-connect-categories.js",
    "./extensions/generate-index-data": "./extensions/generate-index-data.js",
    "./extensions/generate-rp-connect-info": "./extensions/generate-rp-connect-info.js",
    "./extensions/add-global-attributes": "./extensions/add-global-attributes.js",
    "./extensions/version-fetcher/set-latest-version": "./extensions/version-fetcher/set-latest-version.js",
    "./extensions/modify-connect-tag-playbook": "./extensions/modify-connect-tag-playbook.js",
    "./extensions/validate-attributes": "./extensions/validate-attributes.js",
    "./extensions/find-related-docs": "./extensions/find-related-docs.js",
    "./extensions/unpublish-pages": "./extensions/unpublish-pages.js",
    "./extensions/find-related-labs": "./extensions/find-related-labs.js",
    "./extensions/modify-redirects": "./extensions/produce-redirects.js",
    "./extensions/algolia-indexer/index": "./extensions/algolia-indexer/index.js",
    "./extensions/aggregate-terms": "./extensions/aggregate-terms.js",
    "./macros/glossary": "./macros/glossary.js",
    "./macros/rp-connect-components": "./macros/rp-connect-components.js",
    "./macros/config-ref": "./macros/config-ref.js",
    "./macros/helm-ref": "./macros/helm-ref.js",
    "./macros/data-template": "./macros/data-template.js"
  },
  "files": [
    "extensions",
    "asciidoc-extensions",
    "macros",
    "bin",
    "utils",
    "tools",
    "docker-compose"
  ],
  "license": "ISC",
  "repository": {
    "type": "git",
    "url": "git+https://github.com/redpanda-data/docs-extensions-and-macros"
  },
  "dependencies": {
    "@asciidoctor/tabs": "^1.0.0-beta.6",
    "@octokit/core": "^6.1.2",
    "@octokit/plugin-retry": "^7.1.1",
    "@octokit/rest": "^21.0.1",
    "algoliasearch": "^4.17.0",
    "chalk": "4.1.2",
    "gulp": "^4.0.2",
    "gulp-connect": "^5.7.0",
    "handlebars": "^4.7.8",
    "html-entities": "2.3",
    "js-yaml": "^4.1.0",
    "jsonpath-plus": "^10.3.0",
    "lodash": "^4.17.21",
    "micromatch": "^4.0.8",
    "node-fetch": "^3.3.2",
    "node-html-parser": "5.4.2-0",
    "papaparse": "^5.4.1",
    "semver": "^7.6.0",
<<<<<<< HEAD
    "tar": "^7.4.3",
    "tree-sitter": "^0.22.4"
=======
    "sync-request": "^6.1.0",
    "tar": "^7.4.3",
    "yaml": "^2.7.0"
>>>>>>> 5d44bae8
  },
  "devDependencies": {
    "@antora/cli": "3.1.4",
    "@antora/site-generator": "3.1.4",
    "@web/dev-server": "^0.2.5"
  }
}<|MERGE_RESOLUTION|>--- conflicted
+++ resolved
@@ -1,10 +1,6 @@
 {
   "name": "@redpanda-data/docs-extensions-and-macros",
-<<<<<<< HEAD
-  "version": "4.2.6",
-=======
-  "version": "4.3.0",
->>>>>>> 5d44bae8
+  "version": "4.4.0",
   "description": "Antora extensions and macros developed for Redpanda documentation.",
   "keywords": [
     "antora",
@@ -96,14 +92,8 @@
     "node-html-parser": "5.4.2-0",
     "papaparse": "^5.4.1",
     "semver": "^7.6.0",
-<<<<<<< HEAD
     "tar": "^7.4.3",
     "tree-sitter": "^0.22.4"
-=======
-    "sync-request": "^6.1.0",
-    "tar": "^7.4.3",
-    "yaml": "^2.7.0"
->>>>>>> 5d44bae8
   },
   "devDependencies": {
     "@antora/cli": "3.1.4",
