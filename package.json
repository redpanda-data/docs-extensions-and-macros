{
  "name": "@redpanda-data/docs-extensions-and-macros",
<<<<<<< HEAD
  "version": "4.2.0",
=======
  "version": "4.2.5",
>>>>>>> 570de2a5
  "description": "Antora extensions and macros developed for Redpanda documentation.",
  "keywords": [
    "antora",
    "extension",
    "macro",
    "documentation",
    "redpanda"
  ],
  "author": {
    "name": "Redpanda Docs Team"
  },
  "scripts": {
    "build": "antora --to-dir docs --fetch local-antora-playbook.yml",
    "serve": "wds --node-resolve --open preview/test/ --watch --root-dir docs"
  },
  "contributors": [
    {
      "name": "JakeSCahill",
      "email": "jake@redpanda.com"
    }
  ],
  "exports": {
    "./asciidoc-extensions/add-line-numbers-highlights": {
      "require": "./asciidoc-extensions/add-line-numbers-highlights.js"
    },
    "./extensions/unlisted-pages": {
      "require": "./extensions/unlisted-pages.js"
    },
    "./extensions/replace-attributes-in-attachments": "./extensions/replace-attributes-in-attachments.js",
    "./extensions/archive-attachments": "./extensions/archive-attachments.js",
    "./extensions/add-pages-to-root": "./extensions/add-pages-to-root.js",
    "./extensions/collect-bloblang-samples": "./extensions/collect-bloblang-samples.js",
    "./extensions/compute-end-of-life": "./extensions/compute-end-of-life.js",
    "./extensions/generate-rp-connect-categories": "./extensions/generate-rp-connect-categories.js",
    "./extensions/generate-index-data": "./extensions/generate-index-data.js",
    "./extensions/generate-rp-connect-info": "./extensions/generate-rp-connect-info.js",
    "./extensions/add-global-attributes": "./extensions/add-global-attributes.js",
    "./extensions/version-fetcher/set-latest-version": "./extensions/version-fetcher/set-latest-version.js",
    "./extensions/modify-connect-tag-playbook": "./extensions/modify-connect-tag-playbook.js",
    "./extensions/validate-attributes": "./extensions/validate-attributes.js",
    "./extensions/find-related-docs": "./extensions/find-related-docs.js",
    "./extensions/unpublish-pages": "./extensions/unpublish-pages.js",
    "./extensions/find-related-labs": "./extensions/find-related-labs.js",
    "./extensions/modify-redirects": "./extensions/produce-redirects.js",
    "./extensions/algolia-indexer/index": "./extensions/algolia-indexer/index.js",
    "./extensions/aggregate-terms": "./extensions/aggregate-terms.js",
    "./macros/glossary": "./macros/glossary.js",
    "./macros/rp-connect-components": "./macros/rp-connect-components.js",
    "./macros/config-ref": "./macros/config-ref.js",
    "./macros/helm-ref": "./macros/helm-ref.js",
    "./macros/data-template": "./macros/data-template.js"
  },
  "files": [
    "extensions",
    "asciidoc-extensions",
    "macros"
  ],
  "license": "ISC",
  "repository": {
    "type": "git",
    "url": "git+https://github.com/redpanda-data/docs-extensions-and-macros"
  },
  "dependencies": {
    "@asciidoctor/tabs": "^1.0.0-beta.6",
    "@octokit/core": "^6.1.2",
    "@octokit/plugin-retry": "^7.1.1",
    "@octokit/rest": "^21.0.1",
    "algoliasearch": "^4.17.0",
    "chalk": "4.1.2",
    "gulp": "^4.0.2",
    "gulp-connect": "^5.7.0",
    "handlebars": "^4.7.8",
    "html-entities": "2.3",
    "js-yaml": "^4.1.0",
    "jsonpath-plus": "^10.3.0",
    "lodash": "^4.17.21",
    "micromatch": "^4.0.8",
    "node-fetch": "^3.3.2",
    "node-html-parser": "5.4.2-0",
    "papaparse": "^5.4.1",
    "semver": "^7.6.0",
    "sync-request": "^6.1.0",
    "tar": "^7.4.3",
    "yaml": "^2.7.0"
  },
  "devDependencies": {
    "@antora/cli": "3.1.4",
    "@antora/site-generator": "3.1.4",
    "@web/dev-server": "^0.2.5"
  }
}<|MERGE_RESOLUTION|>--- conflicted
+++ resolved
@@ -1,10 +1,6 @@
 {
   "name": "@redpanda-data/docs-extensions-and-macros",
-<<<<<<< HEAD
-  "version": "4.2.0",
-=======
-  "version": "4.2.5",
->>>>>>> 570de2a5
+  "version": "4.3.0",
   "description": "Antora extensions and macros developed for Redpanda documentation.",
   "keywords": [
     "antora",
