import re
import logging
from property_bag import PropertyBag
from parser import normalize_string

# Get logger for this module
logger = logging.getLogger(__name__)

# Import the process_enterprise_value function from property_extractor
# Note: We import at function level to avoid circular imports since property_extractor
# imports transformers.py. This pattern allows the EnterpriseTransformer to access
# the centralized enterprise value processing logic without creating import cycles.
def get_process_enterprise_value():
    """
    Lazily import and return the centralized `process_enterprise_value` function from `property_extractor`.
    
    Attempts to import `process_enterprise_value` and return it to avoid circular-import issues. If the import fails an error message is printed and None is returned.
    
    Returns:
        Callable or None: The `process_enterprise_value` callable when available, otherwise `None`.
    """
    try:
        from property_extractor import process_enterprise_value
        return process_enterprise_value
    except ImportError as e:
        logger.error("Cannot import process_enterprise_value from property_extractor: %s", e)
        return None


class BasicInfoTransformer:
    def accepts(self, info, file_pair):
        """
        Always accepts the provided info and file_pair.
        
        Parameters:
        	info (dict): Parsed metadata for a property (annotation/params/declaration).
        	file_pair (object): Pair of source/implementation file metadata used by transformers.
        
        Returns:
        	bool: Always returns True, indicating this transformer should be applied.
        """
        return True

    def parse(self, property, info, file_pair):
        if not info.get("params") or len(info["params"]) == 0:
            return property
            
        property["name"] = info["params"][0]["value"]
        property["defined_in"] = re.sub(
            r"^.*src/", "src/", str(file_pair.implementation)
        )
        property["description"] = (
            info["params"][1]["value"] if len(info["params"]) > 1 else None
        )


class IsNullableTransformer:
    def accepts(self, info, file_pair):
        return True

    def parse(self, property, info, file_pair):
        if len(info["params"]) > 2 and "required" in info["params"][2]["value"]:
            is_required = (
                re.sub(r"^.*::", "", info["params"][2]["value"]["required"]) == "yes"
            )
            property["nullable"] = not is_required
        elif "std::optional" in info["declaration"]:
            property["nullable"] = True
        else:
            property["nullable"] = False

        return property


class IsArrayTransformer:
    """
    Detects properties that should be treated as arrays based on their C++ type declarations.
    
    This transformer identifies two types of array properties:
    1. std::vector<T> - Standard C++ vectors
    2. one_or_many_property<T> - Redpanda's custom type that accepts either a single value or an array
    
    The one_or_many_property type is used in Redpanda configuration for properties like 'admin' 
    and 'admin_api_tls' where users can specify either:
    - A single object: admin: {address: "127.0.0.1", port: 9644}
    - An array of objects: admin: [{address: "127.0.0.1", port: 9644}, {address: "0.0.0.0", port: 9645}]
    
    When detected, these properties are marked with:
    - type: "array"
    - items: {type: <inner_type>} where <inner_type> is extracted from T
    """
    
    # Class-level constants for array type patterns
    ARRAY_PATTERN_STD_VECTOR = "std::vector"
    ARRAY_PATTERN_ONE_OR_MANY = "one_or_many_property"
    
    def __init__(self, type_transformer):
        self.type_transformer = type_transformer

    def accepts(self, info, file_pair):
        """
        Check if this property declaration represents an array type.
        
        Returns True for:
        - std::vector<T> declarations (standard C++ vectors)
        - one_or_many_property<T> declarations (Redpanda's flexible array type)
        """
        return (self.ARRAY_PATTERN_STD_VECTOR in info["declaration"] or 
                self.ARRAY_PATTERN_ONE_OR_MANY in info["declaration"])

    def parse(self, property, info, file_pair):
        """
        Transform the property to indicate it's an array type.
        
        Sets:
        - property["type"] = "array"
        - property["items"]["type"] = <extracted_inner_type>
        
        The inner type is extracted by the type_transformer, which handles
        removing the wrapper (std::vector<> or one_or_many_property<>) to get T.
        """
        property["type"] = "array"
        property["items"] = PropertyBag()
        property["items"]["type"] = self.type_transformer.get_type_from_declaration(
            info["declaration"]
        )


class NeedsRestartTransformer:
    def accepts(self, info, file_pair):
        return True
    
    def parse(self, property, info, file_pair):
        needs_restart = "yes"
        if len(info["params"]) > 2 and "needs_restart" in info["params"][2]["value"]:
            needs_restart = re.sub(
                r"^.*::", "", info["params"][2]["value"]["needs_restart"]
            )
        property["needs_restart"] = needs_restart != "no"  # True by default, unless we find "no"

class GetsRestoredTransformer:
    def accepts(self, info, file_pair):
        # only run if the third param blob exists and has our flag
        return (
            len(info.get("params", [])) > 2
            and isinstance(info["params"][2].get("value"), dict)
            and "gets_restored" in info["params"][2]["value"]
        )

    def parse(self, property, info, file_pair):
        raw = info["params"][2]["value"]["gets_restored"]
        # strip off e.g. "gets_restored::no" → "no"
        flag = re.sub(r"^.*::", "", raw)
        # store as boolean
        property["gets_restored"] = (flag != "no")


class VisibilityTransformer:
    def accepts(self, info, file_pair):
        return (
            True
            if len(info["params"]) > 2 and "visibility" in info["params"][2]["value"]
            else False
        )

    def parse(self, property, info, file_pair):
        property["visibility"] = re.sub(
            r"^.*::", "", info["params"][2]["value"]["visibility"]
        )


class TypeTransformer:
    
    # Class-level constants for type pattern matching
    # Shared with IsArrayTransformer for consistency
    ARRAY_PATTERN_STD_VECTOR = "std::vector"
    ARRAY_PATTERN_ONE_OR_MANY = "one_or_many_property"
    OPTIONAL_PATTERN = "std::optional"
    
    def accepts(self, info, file_pair):
        return True

    def get_cpp_type_from_declaration(self, declaration):
        """
        Extract the inner type from C++ property declarations.
        
        This method handles various C++ template types and extracts the core type T from:
        - property<T> -> T
        - std::optional<T> -> T
        - std::vector<T> -> T  
        - one_or_many_property<T> -> T (Redpanda's flexible array type)
        
        For one_or_many_property, this is crucial because it allows the same property
        to accept either a single value or an array of values in the configuration.
        Examples:
        - one_or_many_property<model::broker_endpoint> -> model::broker_endpoint
        - one_or_many_property<endpoint_tls_config> -> endpoint_tls_config
        
        The extracted type is then used to determine the JSON schema type and
        for resolving default values from the definitions.
        """
        one_line_declaration = declaration.replace("\n", "").strip()
        raw_type = (
            re.sub(r"^.*property<(.+)>.*", "\\1", one_line_declaration)
            .split()[0]
            .replace(",", "")
        )

        if self.OPTIONAL_PATTERN in raw_type:
            raw_type = re.sub(".*std::optional<(.+)>.*", "\\1", raw_type)

        if self.ARRAY_PATTERN_STD_VECTOR in raw_type:
            raw_type = re.sub(".*std::vector<(.+)>.*", "\\1", raw_type)
        
        # Handle one_or_many_property<T> - extract the inner type T
        # This is essential for Redpanda's flexible configuration properties
        # that can accept either single values or arrays
        # Check and extract from raw_type for consistency with other type extractors
        if self.ARRAY_PATTERN_ONE_OR_MANY in raw_type:
            raw_type = re.sub(".*one_or_many_property<(.+)>.*", "\\1", raw_type)
            raw_type = raw_type.split()[0].replace(",", "")

        return raw_type

    def get_type_from_declaration(self, declaration):
        raw_type = self.get_cpp_type_from_declaration(declaration)
        type_mapping = [  # (regex, type)
            ("^u(nsigned|int)", "integer"),
            ("^(int|(std::)?size_t)", "integer"),
            ("data_directory_path", "string"),
            ("filesystem::path", "string"),
            ("(double|float)", "number"),
            ("string", "string"),
            ("bool", "boolean"),
            ("vector<[^>]+string>", "string[]"),
            ("std::chrono", "integer"),
        ]

        for m in type_mapping:
            if re.search(m[0], raw_type):
                return m[1]

        return raw_type

    def parse(self, property, info, file_pair):
        property["type"] = self.get_type_from_declaration(info["declaration"])
        return property


class DeprecatedTransformer:
    def accepts(self, info, file_pair):
        return "deprecated_property" in info["declaration"] or (
            len(info["params"]) > 2
            and "visibility" in info["params"][2]["value"]
            and "deprecated" in info["params"][2]["value"]["visibility"]
        )

    def parse(self, property, info, file_pair):
        property["is_deprecated"] = True
        property["type"] = None


class IsSecretTransformer:
    def accepts(self, info, file_pair):
        return (
            True
            if len(info["params"]) > 2 and "secret" in info["params"][2]["value"]
            else False
        )

    def parse(self, property, info, file_pair):
        is_secret = re.sub(r"^.*::", "", info["params"][2]["value"]["secret"])
        property["is_secret"] = is_secret == "yes"


class NumericBoundsTransformer:
    def __init__(self, type_transformer):
        self.type_transformer = type_transformer

    def accepts(self, info, file_pair):
        type_str = self.type_transformer.get_cpp_type_from_declaration(info["declaration"])
        return re.search("^(unsigned|u?int(8|16|32|64)?(_t)?)", type_str)

    def parse(self, property, info, file_pair):
        type_mapping = dict(
            unsigned=(0, 2**32 - 1),
            uint8_t=(0, 2**8 - 1),
            uint16_t=(0, 2**16 - 1),
            uint32_t=(0, 2**32 - 1),
            uint64_t=(0, 2**64 - 1),
            int=(-(2**31), 2**31 - 1),
            int8_t=(-(2**7), 2**7 - 1),
            int16_t=(-(2**15), 2**15 - 1),
            int32_t=(-(2**31), 2**31 - 1),
            int64_t=(-(2**63), 2**63 - 1),
        )
        type_str = self.type_transformer.get_cpp_type_from_declaration(info["declaration"])
        if type_str in type_mapping:
            property["minimum"] = type_mapping[type_str][0]
            property["maximum"] = type_mapping[type_str][1]


class DurationBoundsTransformer:
    def __init__(self, type_transformer):
        self.type_transformer = type_transformer

    def accepts(self, info, file_pair):
        return re.search("std::chrono::", info["declaration"])

    def parse(self, property, info, file_pair):
        # Sizes based on: https://en.cppreference.com/w/cpp/chrono/duration
        type_mapping = dict(
            nanoseconds=(-(2**63), 2**63 - 1),  # int 64
            microseconds=(-(2**54), 2**54 - 1),  # int 55
            milliseconds=(-(2**44), 2**44 - 1),  # int 45
            seconds=(-(2**34), 2**34 - 1),       # int 35
            minutes=(-(2**28), 2**28 - 1),       # int 29
            hours=(-(2**22), 2**22 - 1),         # int 23
            days=(-(2**24), 2**24 - 1),          # int 25
            weeks=(-(2**21), 2**21 - 1),         # int 22
            months=(-(2**19), 2**19 - 1),        # int 20
            years=(-(2**16), 2**16 - 1),         # int 17
        )
        type_str = self.type_transformer.get_cpp_type_from_declaration(info["declaration"])
        duration_type = type_str.replace("std::chrono::", "")
        if duration_type in type_mapping:
            property["minimum"] = type_mapping[duration_type][0]
            property["maximum"] = type_mapping[duration_type][1]


class SimpleDefaultValuesTransformer:
    def accepts(self, info, file_pair):
        # The default value is the 4th parameter.
        return info["params"] and len(info["params"]) > 3

    def parse(self, property, info, file_pair):
        default = info["params"][3]["value"]

        # Handle simple cases.
        if default == "std::nullopt":
            property["default"] = None
        elif default == "{}":
            pass
        elif isinstance(default, PropertyBag):
            property["default"] = default
        elif re.search(r"^-?[0-9][0-9']*$", default):  # integers (allow digit group separators)
           property["default"] = int(re.sub(r"[^0-9-]", "", default))
        elif re.search(r"^-?[0-9]+(\.[0-9]+)?$", default):  # floats
           property["default"] = float(re.sub(r"[^0-9.\-]", "", default))
        elif re.search("^(true|false)$", default):  # booleans
            property["default"] = True if default == "true" else False
        elif re.search(r"^\{[^:]+\}$", default):  # string lists
            property["default"] = [
                normalize_string(s)
                for s in re.sub(r"{([^}]+)}", r"\1", default).split(",")
            ]
        else:
            # File sizes.
            matches = re.search("^([0-9]+)_(.)iB$", default)
            if matches:
                size = int(matches.group(1))
                unit = matches.group(2)
                if unit == "K":
                    size = size * 1024
                elif unit == "M":
                    size = size * 1024**2
                elif unit == "G":
                    size = size * 1024**3
                elif unit == "T":
                    size = size * 1024**4
                elif unit == "P":
                    size = size * 1024**5
                property["default"] = size
            elif re.search("^(https|/[^/])", default):  # URLs and paths
                property["default"] = default
            else:
                # For durations, enums, or other default initializations.
                if not re.search("([0-9]|::|\\()", default):
                    property["default"] = default
                else:
                    property["default"] = default


class FriendlyDefaultTransformer:
    """
    Transforms C++ default expressions into a more user-friendly format for docs.
    Handles cases like:
      - std::numeric_limits<uint64_t>::max()
      - std::chrono::seconds(15min)
      - std::vector<ss::sstring>{"basic"}
      - std::chrono::milliseconds(10)
      - std::nullopt
    """
    
    # Class-level constants for pattern matching in default values
    ARRAY_PATTERN_STD_VECTOR = "std::vector"
    
    def accepts(self, info, file_pair):
        return info.get("params") and len(info["params"]) > 3

    def parse(self, property, info, file_pair):
        default = info["params"][3]["value"]

        # Transform std::nullopt into None.
        if "std::nullopt" in default:
            property["default"] = None
            return property

        # Transform std::numeric_limits expressions.
        if "std::numeric_limits" in default:
            property["default"] = "Maximum value"
            return property

        # Transform std::chrono durations.
        if "std::chrono" in default:
            m = re.search(r"std::chrono::(\w+)\(([^)]+)\)", default)
            if m:
                unit = m.group(1)
                value = m.group(2).strip()
                property["default"] = f"{value} {unit}"
                return property

        # Transform std::vector defaults.
        if self.ARRAY_PATTERN_STD_VECTOR in default:
            m = re.search(r'\{([^}]+)\}', default)
            if m:
                contents = m.group(1).strip()
                items = [item.strip(' "\'') for item in contents.split(',')]
                property["default"] = items
                return property

        # Otherwise, leave the default as-is.
        property["default"] = default
        return property


class ExperimentalTransformer:
    def accepts(self, info, file_pair):
        return info.get("type") is not None and info["type"].startswith(("development_", "hidden_when_default_"))
    def parse(self, property, info, file_pair):
        property["is_experimental_property"] = True
        return property


class AliasTransformer:
    def accepts(self, info, file_pair):
        if 'params' in info:
            for param in info['params']:
                if isinstance(param, dict) and 'value' in param:
                    value = param['value']
                    if isinstance(value, dict) and 'aliases' in value:
                        return True
        return False

    def parse(self, property, info, file_pair):
        aliases = []
        for param in info['params']:
            value = param.get('value', {})
            if isinstance(value, dict) and 'aliases' in value:
                aliases_dict = value['aliases']
                # Extract each alias, removing any surrounding braces or quotes.
                aliases.extend(alias.strip('{}"') for alias in aliases_dict.values())
        property['aliases'] = aliases


class EnterpriseTransformer:
    """
    Transforms enterprise property values from C++ expressions to user-friendly JSON.

    This transformer processes enterprise values by delegating to the
    centralized process_enterprise_value function which handles the full range of
    C++ expression types found in enterprise property definitions.
    """
    def accepts(self, info, file_pair):
        """
        Return True if the provided info indicates an enterprise-only property.
        
        Parameters:
            info (dict): The metadata dictionary for a property. This function checks for a 'type' key whose string contains 'enterprise'.
            file_pair: Unused; present for transformer interface compatibility.
        
        Returns:
            bool: True when info contains a 'type' that includes 'enterprise', otherwise False.
        """
        return bool(info.get('type') and 'enterprise' in info['type'])

    def parse(self, property, info, file_pair):
<<<<<<< HEAD
        if info['params'] is not None and len(info['params']) > 0:
=======
        """
        Mark a property as enterprise-only and attach its enterprise value.
        
        If an enterprise value is present in info['params'][0]['value'], this method attempts to process it using the shared
        process_enterprise_value helper (loaded via get_process_enterprise_value()). If the processor is unavailable or raises
        an exception, the raw enterprise value is used.
        
        Side effects:
        - Sets property["enterprise_value"] to the processed or raw value.
        - Sets property["is_enterprise"] = True.
        - Removes the first element from info['params'].
        
        Parameters:
            property (dict): Property bag to modify and return.
            info (dict): Parsed metadata; must have a non-None 'params' list for processing.
            file_pair: Unused here but accepted for transformer API compatibility.
        
        Returns:
            dict: The updated property bag.
        """
        if info['params'] is not None:
>>>>>>> 4abf989e
            enterpriseValue = info['params'][0]['value']
            
            # Get the processing function
            process_enterprise_value = get_process_enterprise_value()
            if process_enterprise_value is None:
                property["enterprise_value"] = enterpriseValue
                property['is_enterprise'] = True
                del info['params'][0]
                return property
            
            try:
                processed_value = process_enterprise_value(enterpriseValue)
                property["enterprise_value"] = processed_value
            except Exception:
                # Fallback to raw value if processing fails
                property["enterprise_value"] = enterpriseValue

            property['is_enterprise'] = True
            del info['params'][0]
            return property


class MetaParamTransformer:
    def accepts(self, info, file_pair):
        """
        Check if the given info contains parameters that include a meta{...} value.
        """
        if 'params' in info:
            for param in info['params']:
                if isinstance(param, dict) and 'value' in param:
                    value = param['value']
                    if isinstance(value, str) and value.startswith("meta{"):
                        return True
        return False

    def parse(self, property, info, file_pair):
        """
        Transform into a structured dictionary.
        """
        if 'params' not in info or info['params'] is None:
            return property

        iterable_params = info['params']
        for param in iterable_params:
            if isinstance(param['value'], str) and param['value'].startswith("meta{"):
                # Extract content between meta{ and } using explicit slicing
                param_value = param['value']
                if param_value.endswith('}'):
                    meta_content = param_value[5:-1].strip()  # Remove "meta{" and "}"
                else:
                    # Handle malformed meta{ without closing }
                    meta_content = param_value[5:].strip()  # Remove "meta{" only
                
                meta_dict = {}
                for item in meta_content.split(','):
                    item = item.strip()
                    if '=' in item:
                        key, value = item.split('=')
                        meta_dict[key.strip().replace('.', '')] = value.strip()
                        meta_dict['type'] = 'initializer_list'  # Enforce required type
                param['value'] = meta_dict<|MERGE_RESOLUTION|>--- conflicted
+++ resolved
@@ -485,9 +485,6 @@
         return bool(info.get('type') and 'enterprise' in info['type'])
 
     def parse(self, property, info, file_pair):
-<<<<<<< HEAD
-        if info['params'] is not None and len(info['params']) > 0:
-=======
         """
         Mark a property as enterprise-only and attach its enterprise value.
         
@@ -509,7 +506,6 @@
             dict: The updated property bag.
         """
         if info['params'] is not None:
->>>>>>> 4abf989e
             enterpriseValue = info['params'][0]['value']
             
             # Get the processing function
